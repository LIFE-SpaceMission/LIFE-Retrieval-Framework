--- conflicted
+++ resolved
@@ -202,27 +202,10 @@
             Pcloud=Pcloud
         )
     else:
-<<<<<<< HEAD
-        rt_object.calc_flux(
-            temp,
-            abundances_MMR,
-            gravity,
-            mmw,
-            radius=cloud_radii,
-            sigma_lnorm=cloud_lnorm,
-            geometry=settings["geometry"],
-            Tstar=scat_vars["stellar_temperature"],
-            Rstar=scat_vars["stellar_radius"],
-            semimajoraxis=scat_vars["semimajor_axis"],
-            add_cloud_scat_as_abs=settings["include_scattering"]["clouds"],
-            contribution=em_contr,
-            Pcloud=Pcloud
-        )
-=======
         if settings['geometry'] == 'quadrature':
             rt_object.calc_flux(
                 temp,
-                abundances,
+                abundances_MMR,
                 gravity,
                 mmw,
                 radius=cloud_radii,
@@ -234,11 +217,12 @@
                 semimajoraxis=scat_vars["semimajor_axis"],
                 add_cloud_scat_as_abs=settings["include_scattering"]["clouds"],
                 contribution=em_contr,
+                Pcloud=Pcloud
             )
         else:
             rt_object.calc_flux(
                 temp,
-                abundances,
+                abundances_MMR,
                 gravity,
                 mmw,
                 radius=cloud_radii,
@@ -249,9 +233,9 @@
                 semimajoraxis=scat_vars["semimajor_axis"],
                 add_cloud_scat_as_abs=settings["include_scattering"]["clouds"],
                 contribution=em_contr,
+                Pcloud=Pcloud
             )
 
->>>>>>> fb6698cb
     # sys.stdout = old_stdout
     return rt_object.freq.copy(), rt_object.flux.copy()
 
